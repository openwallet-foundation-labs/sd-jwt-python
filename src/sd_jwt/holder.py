--- conflicted
+++ resolved
@@ -1,10 +1,6 @@
-<<<<<<< HEAD
+import logging 
+
 from .common import SDJWTCommon, DEFAULT_SIGNING_ALG, SD_DIGESTS_KEY, SD_LIST_PREFIX, KB_DIGEST_KEY
-=======
-import logging 
-
-from .common import SDJWTCommon, DEFAULT_SIGNING_ALG, SD_DIGESTS_KEY, SD_LIST_PREFIX
->>>>>>> 956dc438
 from json import dumps, loads
 from time import time
 from typing import Dict, List, Optional
